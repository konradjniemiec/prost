use std::ascii;
use std::borrow::Cow;
use std::collections::{HashMap, HashSet};
use std::iter;

use itertools::{Either, Itertools};
use log::debug;
use multimap::MultiMap;
use prost_types::field_descriptor_proto::{Label, Type};
use prost_types::source_code_info::Location;
use prost_types::{
    DescriptorProto, EnumDescriptorProto, EnumValueDescriptorProto, FieldDescriptorProto,
    FieldOptions, FileDescriptorProto, OneofDescriptorProto, ServiceDescriptorProto,
    SourceCodeInfo,
};

use crate::ast::{Comments, Method, Service};
use crate::extern_paths::ExternPaths;
use crate::ident::{to_snake, to_upper_camel};
use crate::message_graph::MessageGraph;
use crate::{BytesType, Config, MapType};

#[derive(PartialEq)]
enum Syntax {
    Proto2,
    Proto3,
}

pub struct CodeGenerator<'a> {
    config: &'a mut Config,
    package: String,
    source_info: SourceCodeInfo,
    syntax: Syntax,
    message_graph: &'a MessageGraph,
    extern_paths: &'a ExternPaths,
    depth: u8,
    path: Vec<i32>,
    buf: &'a mut String,
}

fn push_indent(buf: &mut String, depth: u8) {
    for _ in 0..depth {
        buf.push_str("    ");
    }
}

impl<'a> CodeGenerator<'a> {
    /// Returns (serializer, deserializer) function names to use in serde
    /// serialize_with and deserialize_with macros respectively. If none are
    /// specified, the default works fine.
    /// If collection is true, the return is no longer the function, but instead,
    /// the Visitor type that will be used for either the repeated helper or
    /// custom map helper.
    fn get_custom_json_type_mappers(
        &self,
        ty: &str,
        type_name: String,
        optional: bool,
        collection: bool,
        map_key: bool,
    ) -> (Option<String>, Option<String>) {
        match (ty, optional, collection, map_key) {
            ("bool", false, false, _) =>  (None, Some("::prost_types::serde::bool::deserialize".to_string())),
            ("bool", true, false, _) =>  (None, Some("::prost_types::serde::bool_opt::deserialize".to_string())),
            ("bool", _, true, false) =>  (None, Some("::prost_types::serde::bool::BoolVisitor".to_string())),
            ("bool", _, true, true) =>  (Some("::prost_types::serde::bool_map_key::BoolKeySerializer".to_string()), Some("::prost_types::serde::bool_map_key::BoolVisitor".to_string())),
            ("i32", false, false, _) =>  (None, Some("::prost_types::serde::i32::deserialize".to_string())),
            ("i32", true, false, _) =>  (None, Some("::prost_types::serde::i32_opt::deserialize".to_string())),
            ("i32", _, true, _) =>  (None, Some("::prost_types::serde::i32::I32Visitor".to_string())),
            ("enum", false, false, _) =>  (Some(format!("::prost_types::serde::enum_serde::serialize::<_, {}>", self.resolve_ident(&type_name))), Some(format!("::prost_types::serde::enum_serde::deserialize::<_, {}>", self.resolve_ident(&type_name)))),
            ("enum", true, false, _) =>  (Some(format!("::prost_types::serde::enum_opt::serialize::<_, {}>", self.resolve_ident(&type_name))), Some(format!("::prost_types::serde::enum_opt::deserialize::<_, {}>", self.resolve_ident(&type_name)))),
            ("enum", _, true, _) =>  (Some(format!("::prost_types::serde::enum_serde::EnumSerializer<{}>", self.resolve_ident(&type_name))), Some(format!("::prost_types::serde::enum_serde::EnumVisitor::<{}>", self.resolve_ident(&type_name)))),
            ("i64", false, false, _) =>  (None, Some("::prost_types::serde::i64::deserialize".to_string())),
            ("i64", true, false, _) =>  (None, Some("::prost_types::serde::i64_opt::deserialize".to_string())),
            ("i64", _, true, _) =>  (None, Some("::prost_types::serde::i64::I64Visitor".to_string())),
            ("u32", false, false, _) =>  (None, Some("::prost_types::serde::u32::deserialize".to_string())),
            ("u32", true, false, _) =>  (None, Some("::prost_types::serde::u32_opt::deserialize".to_string())),
            ("u32", _, true, _) =>  (None, Some("::prost_types::serde::u32::U32Visitor".to_string())),
            ("u64", false, false, _) =>  (None, Some("::prost_types::serde::u64::deserialize".to_string())),
            ("u64", true, false, _) =>  (None, Some("::prost_types::serde::u64_opt::deserialize".to_string())),
            ("u64", _, true, _) =>  (None, Some("::prost_types::serde::u64::U64Visitor".to_string())),
            ("f64", false, false, _) =>  (Some("<::prost_types::serde::f64::F64Serializer as ::prost_types::serde::SerializeMethod>::serialize".to_string()), Some("::prost_types::serde::f64::deserialize".to_string())),
            ("f64", true, false, _) =>  (Some("::prost_types::serde::f64_opt::serialize".to_string()), Some("::prost_types::serde::f64_opt::deserialize".to_string())),
            ("f64", _, true, _) =>  (Some("::prost_types::serde::f64::F64Serializer".to_string()), Some("::prost_types::serde::f64::F64Visitor".to_string())),
            ("f32", false, false, _) =>  (Some("<::prost_types::serde::f32::F32Serializer as ::prost_types::serde::SerializeMethod>::serialize".to_string()), Some("::prost_types::serde::f32::deserialize".to_string())),
            ("f32", true, false, _) =>  (Some("::prost_types::serde::f32_opt::serialize".to_string()), Some("::prost_types::serde::f32_opt::deserialize".to_string())),
            ("f32", _, true, _) =>  (Some("::prost_types::serde::f32::F32Serializer".to_string()), Some("::prost_types::serde::f32::F32Visitor".to_string())),
            ("::prost::alloc::string::String", false, false, _) =>  (None, Some("::prost_types::serde::string::deserialize".to_string())),
            ("::prost::alloc::string::String", true, false, _) =>  (None, Some("::prost_types::serde::string_opt::deserialize".to_string())),
            ("::prost::alloc::vec::Vec<u8>", false, false, _) =>  (Some("<::prost_types::serde::vec_u8::VecU8Serializer as ::prost_types::serde::SerializeMethod>::serialize".to_string()), Some("::prost_types::serde::vec_u8::deserialize".to_string())),
            ("::prost::alloc::vec::Vec<u8>", true, false, _) =>  (Some("::prost_types::serde::vec_u8_opt::serialize".to_string()), Some("::prost_types::serde::vec_u8_opt::deserialize".to_string())),
            ("::prost::alloc::vec::Vec<u8>", _, true, _) =>  (Some("::prost_types::serde::vec_u8::VecU8Serializer".to_string()), Some("::prost_types::serde::vec_u8::VecU8Visitor".to_string())),
            (_,_, _, _) =>  (None, None)
        }
    }

    pub fn generate(
        config: &mut Config,
        message_graph: &MessageGraph,
        extern_paths: &ExternPaths,
        file: FileDescriptorProto,
        buf: &mut String,
    ) {
        let mut source_info = file
            .source_code_info
            .expect("no source code info in request");
        source_info.location.retain(|location| {
            let len = location.path.len();
            len > 0 && len % 2 == 0
        });
        source_info
            .location
            .sort_by_key(|location| location.path.clone());

        let syntax = match file.syntax.as_ref().map(String::as_str) {
            None | Some("proto2") => Syntax::Proto2,
            Some("proto3") => Syntax::Proto3,
            Some(s) => panic!("unknown syntax: {}", s),
        };

        let mut code_gen = CodeGenerator {
            config,
            package: file.package.unwrap_or_else(String::new),
            source_info,
            syntax,
            message_graph,
            extern_paths,
            depth: 0,
            path: Vec::new(),
            buf,
        };

        debug!(
            "file: {:?}, package: {:?}",
            file.name.as_ref().unwrap(),
            code_gen.package
        );

        code_gen.path.push(4);
        for (idx, message) in file.message_type.into_iter().enumerate() {
            code_gen.path.push(idx as i32);
            code_gen.append_message(message);
            code_gen.path.pop();
        }
        code_gen.path.pop();

        code_gen.path.push(5);
        for (idx, desc) in file.enum_type.into_iter().enumerate() {
            code_gen.path.push(idx as i32);
            code_gen.append_enum(desc);
            code_gen.path.pop();
        }
        code_gen.path.pop();

        if code_gen.config.service_generator.is_some() {
            code_gen.path.push(6);
            for (idx, service) in file.service.into_iter().enumerate() {
                code_gen.path.push(idx as i32);
                code_gen.push_service(service);
                code_gen.path.pop();
            }

            if let Some(service_generator) = code_gen.config.service_generator.as_mut() {
                service_generator.finalize(code_gen.buf);
            }

            code_gen.path.pop();
        }
    }

    fn append_message(&mut self, message: DescriptorProto) {
        debug!("  message: {:?}", message.name());

        let message_name = message.name().to_string();
        let fq_message_name = format!(
            "{}{}.{}",
            if self.package.is_empty() { "" } else { "." },
            self.package,
            message.name()
        );

        // Skip external types.
        if self.extern_paths.resolve_ident(&fq_message_name).is_some() {
            return;
        }

        // Split the nested message types into a vector of normal nested message types, and a map
        // of the map field entry types. The path index of the nested message types is preserved so
        // that comments can be retrieved.
        type NestedTypes = Vec<(DescriptorProto, usize)>;
        type MapTypes = HashMap<String, (FieldDescriptorProto, FieldDescriptorProto)>;
        let (nested_types, map_types): (NestedTypes, MapTypes) = message
            .nested_type
            .into_iter()
            .enumerate()
            .partition_map(|(idx, nested_type)| {
                if nested_type
                    .options
                    .as_ref()
                    .and_then(|options| options.map_entry)
                    .unwrap_or(false)
                {
                    let key = nested_type.field[0].clone();
                    let value = nested_type.field[1].clone();
                    assert_eq!("key", key.name());
                    assert_eq!("value", value.name());

                    let name = format!("{}.{}", &fq_message_name, nested_type.name());
                    Either::Right((name, (key, value)))
                } else {
                    Either::Left((nested_type, idx))
                }
            });

        // Split the fields into a vector of the normal fields, and oneof fields.
        // Path indexes are preserved so that comments can be retrieved.
        type Fields = Vec<(FieldDescriptorProto, usize)>;
        type OneofFields = MultiMap<i32, (FieldDescriptorProto, usize)>;
        let (fields, mut oneof_fields): (Fields, OneofFields) = message
            .field
            .into_iter()
            .enumerate()
            .partition_map(|(idx, field)| {
                if field.proto3_optional.unwrap_or(false) {
                    Either::Left((field, idx))
                } else if let Some(oneof_index) = field.oneof_index {
                    Either::Right((oneof_index, (field, idx)))
                } else {
                    Either::Left((field, idx))
                }
            });

        self.append_doc(&fq_message_name, None);
        self.append_type_attributes(&fq_message_name);
        self.append_json_message_attributes(&fq_message_name);
        self.push_indent();
        self.buf
            .push_str("#[derive(Clone, PartialEq, ::prost::Message)]\n");
        self.push_indent();
        self.buf.push_str("pub struct ");
        self.buf.push_str(&to_upper_camel(&message_name));
        self.buf.push_str(" {\n");

        self.depth += 1;
        self.path.push(2);
        for (field, idx) in fields {
            self.path.push(idx as i32);
            match field
                .type_name
                .as_ref()
                .and_then(|type_name| map_types.get(type_name))
            {
                Some(&(ref key, ref value)) => {
                    self.append_map_field(&fq_message_name, field, key, value)
                }
                None => self.append_field(&fq_message_name, field),
            }
            self.path.pop();
        }
        self.path.pop();

        self.path.push(8);
        for (idx, oneof) in message.oneof_decl.iter().enumerate() {
            let idx = idx as i32;

            let fields = match oneof_fields.get_vec(&idx) {
                Some(fields) => fields,
                None => continue,
            };

            self.path.push(idx);
            self.append_oneof_field(&message_name, &fq_message_name, oneof, fields);
            self.path.pop();
        }
        self.path.pop();

        self.depth -= 1;
        self.push_indent();
        self.buf.push_str("}\n");

        if !message.enum_type.is_empty() || !nested_types.is_empty() || !oneof_fields.is_empty() {
            self.push_mod(&message_name);
            self.path.push(3);
            for (nested_type, idx) in nested_types {
                self.path.push(idx as i32);
                self.append_message(nested_type);
                self.path.pop();
            }
            self.path.pop();

            self.path.push(4);
            for (idx, nested_enum) in message.enum_type.into_iter().enumerate() {
                self.path.push(idx as i32);
                self.append_enum(nested_enum);
                self.path.pop();
            }
            self.path.pop();

            for (idx, oneof) in message.oneof_decl.into_iter().enumerate() {
                let idx = idx as i32;
                // optional fields create a synthetic oneof that we want to skip
                let fields = match oneof_fields.remove(&idx) {
                    Some(fields) => fields,
                    None => continue,
                };
                self.append_oneof(&fq_message_name, oneof, idx, fields);
            }

            self.pop_mod();
        }
    }

    fn append_type_attributes(&mut self, fq_message_name: &str) {
        assert_eq!(b'.', fq_message_name.as_bytes()[0]);
        for attribute in self.config.type_attributes.get(fq_message_name) {
            push_indent(&mut self.buf, self.depth);
            self.buf.push_str(&attribute);
            self.buf.push('\n');
        }
    }

    fn append_json_message_attributes(&mut self, fq_message_name: &str) {
        if let Some(_) = self.config.json_mapping.get_first(fq_message_name) {
            self.push_indent();
            self.buf
                .push_str("#[derive(serde::Deserialize, serde::Serialize)]");
            self.buf.push('\n');
            self.push_indent();
            self.buf.push_str(r#"#[serde(rename_all = "camelCase")]"#);
            self.buf.push('\n');
            self.push_indent();
            self.buf.push_str(r#"#[serde(default)]"#);
            self.buf.push('\n');
        }
    }

    fn append_json_oneof_enum_attributes(&mut self, fq_message_name: &str) {
        if let Some(_) = self.config.json_mapping.get_first(fq_message_name) {
            self.push_indent();
            self.buf
                .push_str("#[derive(serde::Deserialize, serde::Serialize)]");
            self.buf.push('\n');
            self.push_indent();
            self.buf.push_str(r#"#[serde(rename_all = "camelCase")]"#);
            self.buf.push('\n');
        }
    }

    fn append_json_oneof_field_attributes(&mut self, fq_message_name: &str) {
        assert_eq!(b'.', fq_message_name.as_bytes()[0]);
        if let Some(_) = self.config.json_mapping.get_first(fq_message_name) {
            self.push_indent();
            self.buf.push_str("#[serde(flatten)]");
            self.buf.push('\n');
        }
    }

    fn append_field_attributes(&mut self, fq_message_name: &str, field_name: &str) {
        assert_eq!(b'.', fq_message_name.as_bytes()[0]);
        for attribute in self
            .config
            .field_attributes
            .get_field(fq_message_name, field_name)
        {
            push_indent(&mut self.buf, self.depth);
            self.buf.push_str(&attribute);
            self.buf.push('\n');
        }
    }

    // Shared fields between field and map fields.
    fn append_shared_json_field_attributes(&mut self, field_name: &str, json_name: &str) {
        // If there is a json name specified, add it.
        if json_name.len() > 0 {
            push_indent(&mut self.buf, self.depth);
            self.buf
                .push_str(&format!(r#"#[serde(rename = "{}")]"#, json_name,));
            self.buf.push('\n');
        }
        // Always alias to the field name for deserializing.
        push_indent(&mut self.buf, self.depth);
        self.buf
            .push_str(&format!(r#"#[serde(alias = "{}")]"#, field_name,));
        self.buf.push('\n');
    }

    fn append_json_map_field_attributes(
        &mut self,
        fq_message_name: &str,
        field_name: &str,
        key_ty: &str,
        value_ty: &str,
        key_type_name: String,
        value_type_name: String,
        map_type: &str,
        json_name: &str,
    ) {
        if let None = self.config.json_mapping.get_first(fq_message_name) {
            return;
        }
        self.append_shared_json_field_attributes(field_name, json_name);

        // Use is_empty instead of is_default to avoid allocations.
        push_indent(&mut self.buf, self.depth);
        self.buf.push_str(&format!(
            r#"#[serde(skip_serializing_if = "{}::is_empty")]"#,
            map_type
        ));
        self.buf.push('\n');

        let (key_se_opt, key_de_opt) =
            self.get_custom_json_type_mappers(key_ty, key_type_name, false, true, true);
        let (value_se_opt, value_de_opt) =
            self.get_custom_json_type_mappers(value_ty, value_type_name, false, true, false);

        push_indent(&mut self.buf, self.depth);
        match (key_se_opt, key_de_opt, value_se_opt, value_de_opt, map_type) {
            (Some(key_se), Some(key_de), Some(value_se), Some(value_de), "::std::collections::HashMap") => {
                self.buf.push_str(
                    &format!(r#"#[serde(serialize_with = "::prost_types::serde::map_custom_to_custom::serialize::<_, {}, {}>")]"#, key_se, value_se)
                );
                self.buf.push('\n');
                push_indent(&mut self.buf, self.depth);
                self.buf.push_str(
                    &format!(r#"#[serde(deserialize_with = "::prost_types::serde::map_custom_to_custom::deserialize::<_, {}, {}>")]"#, key_de, value_de)
                );
            }
            (None, Some(key_de), None, Some(value_de), "::std::collections::HashMap") =>
                self.buf.push_str(
            &format!(r#"#[serde(deserialize_with = "::prost_types::serde::map_custom_to_custom::deserialize::<_, {}, {}>")]"#, key_de, value_de)
                ),
            (Some(key_se), Some(key_de), None, Some(value_de), "::std::collections::HashMap") => {
                self.buf.push_str(
                    &format!(r#"#[serde(serialize_with = "::prost_types::serde::map_custom::serialize::<_, {}, _>")]"#, key_se)
                );
                self.buf.push('\n');
                push_indent(&mut self.buf, self.depth);
                self.buf.push_str(
                    &format!(r#"#[serde(deserialize_with = "::prost_types::serde::map_custom_to_custom::deserialize::<_, {}, {}>")]"#, key_de, value_de)
                );
            },
            (Some(key_se), Some(key_de), None, None, "::std::collections::HashMap") => {
                self.buf.push_str(
                    &format!(r#"#[serde(serialize_with = "::prost_types::serde::map_custom::serialize::<_, {}, _>")]"#, key_se)
                );
                self.buf.push('\n');
                push_indent(&mut self.buf, self.depth);
                self.buf.push_str(
                    &format!(r#"#[serde(deserialize_with = "::prost_types::serde::map_custom::deserialize::<_, {}, _>")]"#, key_de)
                );
            },
            (None, Some(key_de), None, None, "::std::collections::HashMap") =>
                self.buf.push_str(
            &format!(r#"#[serde(deserialize_with = "::prost_types::serde::map_custom::deserialize::<_, {}, _>")]"#, key_de)
                ),
            (None, Some(key_de), Some(value_se), Some(value_de), "::std::collections::HashMap") => {
                self.buf.push_str(
                    &format!(r#"#[serde(serialize_with = "::prost_types::serde::map_custom_value::serialize::<_, _, {}>")]"#, value_se)
                );
                self.buf.push('\n');
                push_indent(&mut self.buf, self.depth);
                self.buf.push_str(
                    &format!(r#"#[serde(deserialize_with = "::prost_types::serde::map_custom_to_custom::deserialize::<_, {}, {}>")]"#, key_de, value_de)
                );
            },
            (None, None, Some(value_se), Some(value_de), "::std::collections::HashMap") => {
                self.buf.push_str(
                    &format!(r#"#[serde(serialize_with = "::prost_types::serde::map_custom_value::serialize::<_, _, {}>")]"#, value_se)
                );
                self.buf.push('\n');
                push_indent(&mut self.buf, self.depth);
                self.buf.push_str(
                    &format!(r#"#[serde(deserialize_with = "::prost_types::serde::map_custom_value::deserialize::<_, _, {}>")]"#, value_de)
                );
            },

            (Some(key_se), Some(key_de), Some(value_se), Some(value_de), "::prost::alloc::collections::BTreeMap") => {
                self.buf.push_str(
                    &format!(r#"#[serde(serialize_with = "::prost_types::serde::btree_map_custom_to_custom::serialize::<_, {}, {}>")]"#, key_se, value_se)
                );
                self.buf.push('\n');
                push_indent(&mut self.buf, self.depth);
                self.buf.push_str(
                    &format!(r#"#[serde(deserialize_with = "::prost_types::serde::btree_map_custom_to_custom::deserialize::<_, {}, {}>")]"#, key_de, value_de)
                );
            }
            (None, Some(key_de), None, Some(value_de), "::prost::alloc::collections::BTreeMap") =>
                self.buf.push_str(
            &format!(r#"#[serde(deserialize_with = "::prost_types::serde::btree_map_custom_to_custom::deserialize::<_, {}, {}>")]"#, key_de, value_de)
                ),
            (Some(key_se), Some(key_de), None, Some(value_de), "::prost::alloc::collections::BTreeMap") => {
                self.buf.push_str(
                    &format!(r#"#[serde(serialize_with = "::prost_types::serde::btree_map_custom::serialize::<_, {}, _>")]"#, key_se)
                );
                self.buf.push('\n');
                push_indent(&mut self.buf, self.depth);
                self.buf.push_str(
                    &format!(r#"#[serde(deserialize_with = "::prost_types::serde::btree_map_custom_to_custom::deserialize::<_, {}, {}>")]"#, key_de, value_de)
                );
            },
            (Some(key_se), Some(key_de), None, None, "::prost::alloc::collections::BTreeMap") => {
                self.buf.push_str(
                    &format!(r#"#[serde(serialize_with = "::prost_types::serde::btree_map_custom::serialize::<_, {}, _>")]"#, key_se)
                );
                self.buf.push('\n');
                push_indent(&mut self.buf, self.depth);
                self.buf.push_str(
                    &format!(r#"#[serde(deserialize_with = "::prost_types::serde::btree_map_custom::deserialize::<_, {}, _>")]"#, key_de)
                );
            },
            (None, Some(key_de), None, None, "::prost::alloc::collections::BTreeMap") =>
                self.buf.push_str(
            &format!(r#"#[serde(deserialize_with = "::prost_types::serde::btree_map_custom::deserialize::<_, {}, _>")]"#, key_de)
                ),
            (None, Some(key_de), Some(value_se), Some(value_de), "::prost::alloc::collections::BTreeMap") => {
                self.buf.push_str(
                    &format!(r#"#[serde(serialize_with = "::prost_types::serde::btree_map_custom_value::serialize::<_, _, {}>")]"#, value_se)
                );
                self.buf.push('\n');
                push_indent(&mut self.buf, self.depth);
                self.buf.push_str(
                    &format!(r#"#[serde(deserialize_with = "::prost_types::serde::btree_map_custom_to_custom::deserialize::<_, {}, {}>")]"#, key_de, value_de)
                );

            },
            (None, None, Some(value_se), Some(value_de), "::prost::alloc::collections::BTreeMap") => {
                self.buf.push_str(
                    &format!(r#"#[serde(serialize_with = "::prost_types::serde::btree_map_custom_value::serialize::<_, _, {}>")]"#, value_se)
                );
                self.buf.push('\n');
                push_indent(&mut self.buf, self.depth);
                self.buf.push_str(
                    &format!(r#"#[serde(deserialize_with = "::prost_types::serde::btree_map_custom_value::deserialize::<_, _, {}>")]"#, value_de)
                );
            },
            (_, _, _, _, "::std::collections::HashMap") =>
                self.buf.push_str(
                    r#"#[serde(deserialize_with = "::prost_types::serde::map::deserialize")]"#,
                ),
            (_, _, _, _, "::prost::alloc::collections::BTreeMap") =>
                        self.buf.push_str(
                            r#"#[serde(deserialize_with = "::prost_types::serde::btree_map::deserialize")]"#,
                        ),
            _ => (),
        }
        self.buf.push('\n');
    }

    fn append_json_field_attributes(
        &mut self,
        fq_message_name: &str,
        ty: &str,
        type_name: String,
        field_name: &str,
        optional: bool,
        repeated: bool,
        json_name: &str,
<<<<<<< HEAD
        is_oneof_field: bool,
=======
        oneof: bool,
>>>>>>> 9a547889
    ) {
        if let None = self.config.json_mapping.get_first(fq_message_name) {
            return;
        }
        self.append_shared_json_field_attributes(field_name, json_name);

<<<<<<< HEAD
        if !is_oneof_field {
            push_indent(&mut self.buf, self.depth);
            self.buf
                .push_str(r#"#[serde(skip_serializing_if = "::prost_types::serde::is_default")]"#);
=======
        if !oneof {
            push_indent(&mut self.buf, self.depth);
            self.buf
                .push_str(r#"#[serde(skip_serializing_if = "::prost_types::is_default")]"#);
>>>>>>> 9a547889
            self.buf.push('\n');
        }
        // Add custom deserializers and optionally serializers for most primitive types
        // and their optional and repeated counterparts.
        match (
            self.get_custom_json_type_mappers(ty, type_name, optional, repeated, false),
            repeated,
        ) {
            ((Some(se), Some(de)), false) => {
                push_indent(&mut self.buf, self.depth);
                self.buf
                    .push_str(&format!(r#"#[serde(serialize_with = "{}")]"#, se));
                self.buf.push('\n');
                push_indent(&mut self.buf, self.depth);
                self.buf
                    .push_str(&format!(r#"#[serde(deserialize_with = "{}")]"#, de));
                self.buf.push('\n');
            }
            ((None, Some(de)), false) => {
                push_indent(&mut self.buf, self.depth);
                self.buf
                    .push_str(&format!(r#"#[serde(deserialize_with = "{}")]"#, de));
                self.buf.push('\n');
            }
            ((Some(se), Some(de)), true) => {
                push_indent(&mut self.buf, self.depth);
                self.buf.push_str(
                    &format!(r#"#[serde(serialize_with = "::prost_types::serde::repeated::serialize::<_, {}>")]"#, se),
                );
                self.buf.push('\n');
                push_indent(&mut self.buf, self.depth);
                self.buf.push_str(
                    &format!(r#"#[serde(deserialize_with = "::prost_types::serde::repeated::deserialize::<_, {}>")]"#, de),
                );
                self.buf.push('\n');
            }
            ((None, Some(de)), true) => {
                push_indent(&mut self.buf, self.depth);
                self.buf.push_str(
                    &format!(r#"#[serde(deserialize_with = "::prost_types::serde::repeated::deserialize::<_, {}>")]"#, de),
                );
                self.buf.push('\n');
            }
            (_, true) => {
                push_indent(&mut self.buf, self.depth);
                self.buf.push_str(
                    r#"#[serde(deserialize_with = "::prost_types::serde::vec::deserialize")]"#,
                );
                self.buf.push('\n');
            }
            _ => {}
        }
    }

    fn append_field(&mut self, fq_message_name: &str, field: FieldDescriptorProto) {
        let type_ = field.r#type();
        let repeated = field.label == Some(Label::Repeated as i32);
        let deprecated = self.deprecated(&field);
        let optional = self.optional(&field);
        let ty = self.resolve_type(&field, fq_message_name);

        let boxed = !repeated
            && (type_ == Type::Message || type_ == Type::Group)
            && self
                .message_graph
                .is_nested(field.type_name(), fq_message_name);

        debug!(
            "    field: {:?}, type: {:?}, boxed: {}",
            field.name(),
            ty,
            boxed
        );

        self.append_doc(fq_message_name, Some(field.name()));

        if deprecated {
            self.push_indent();
            self.buf.push_str("#[deprecated]\n");
        }

        self.push_indent();
        self.buf.push_str("#[prost(");
        let type_tag = self.field_type_tag(&field);
        self.buf.push_str(&type_tag);

        if type_ == Type::Bytes {
            let bytes_type = self
                .config
                .bytes_type
                .get_first_field(fq_message_name, field.name())
                .copied()
                .unwrap_or_default();
            self.buf
                .push_str(&format!("={:?}", bytes_type.annotation()));
        }

        match field.label() {
            Label::Optional => {
                if optional {
                    self.buf.push_str(", optional");
                }
            }
            Label::Required => self.buf.push_str(", required"),
            Label::Repeated => {
                self.buf.push_str(", repeated");
                if can_pack(&field)
                    && !field
                        .options
                        .as_ref()
                        .map_or(self.syntax == Syntax::Proto3, |options| options.packed())
                {
                    self.buf.push_str(", packed=\"false\"");
                }
            }
        }

        if boxed {
            self.buf.push_str(", boxed");
        }
        self.buf.push_str(", tag=\"");
        self.buf.push_str(&field.number().to_string());

        if let Some(ref default) = field.default_value {
            self.buf.push_str("\", default=\"");
            if type_ == Type::Bytes {
                self.buf.push_str("b\\\"");
                for b in unescape_c_escape_string(default) {
                    self.buf.extend(
                        ascii::escape_default(b).flat_map(|c| (c as char).escape_default()),
                    );
                }
                self.buf.push_str("\\\"");
            } else if type_ == Type::Enum {
                let enum_value = to_upper_camel(default);
                let stripped_prefix = if self.config.strip_enum_prefix {
                    // Field types are fully qualified, so we extract
                    // the last segment and strip it from the left
                    // side of the default value.
                    let enum_type = field
                        .type_name
                        .as_ref()
                        .and_then(|ty| ty.split('.').last())
                        .unwrap();

                    strip_enum_prefix(&to_upper_camel(&enum_type), &enum_value)
                } else {
                    &enum_value
                };
                self.buf.push_str(stripped_prefix);
            } else {
                self.buf.push_str(&default.escape_default().to_string());
            }
        }

        self.buf.push_str("\")]\n");
        self.append_field_attributes(fq_message_name, field.name());
        let ty_or_enum = match type_ {
            Type::Enum => "enum".to_string(),
            _ => ty.clone(),
        };

        self.append_json_field_attributes(
            fq_message_name,
            &ty_or_enum,
            field.type_name().to_string(),
            field.name(),
            optional,
            repeated,
            field.json_name(),
            false,
        );
        self.push_indent();
        self.buf.push_str("pub ");
        self.buf.push_str(&to_snake(field.name()));
        self.buf.push_str(": ");
        if repeated {
            self.buf.push_str("::prost::alloc::vec::Vec<");
        } else if optional {
            self.buf.push_str("::core::option::Option<");
        }
        if boxed {
            self.buf.push_str("::prost::alloc::boxed::Box<");
        }
        self.buf.push_str(&ty);
        if boxed {
            self.buf.push('>');
        }
        if repeated || optional {
            self.buf.push('>');
        }
        self.buf.push_str(",\n");
    }

    fn append_map_field(
        &mut self,
        fq_message_name: &str,
        field: FieldDescriptorProto,
        key: &FieldDescriptorProto,
        value: &FieldDescriptorProto,
    ) {
        let key_ty = self.resolve_type(key, fq_message_name);
        let value_ty = self.resolve_type(value, fq_message_name);

        debug!(
            "    map field: {:?}, key type: {:?}, value type: {:?}",
            field.name(),
            key_ty,
            value_ty
        );

        self.append_doc(fq_message_name, Some(field.name()));
        self.push_indent();

        let map_type = self
            .config
            .map_type
            .get_first_field(fq_message_name, field.name())
            .copied()
            .unwrap_or_default();
        let key_tag = self.field_type_tag(key);
        let value_tag = self.map_value_type_tag(value);

        self.buf.push_str(&format!(
            "#[prost({}=\"{}, {}\", tag=\"{}\")]\n",
            map_type.annotation(),
            key_tag,
            value_tag,
            field.number()
        ));
        self.append_field_attributes(fq_message_name, field.name());
        let key_ty_or_enum = match key.r#type() {
            Type::Enum => "enum".to_string(),
            _ => key_ty.clone(),
        };
        let value_ty_or_enum = match value.r#type() {
            Type::Enum => "enum".to_string(),
            _ => value_ty.clone(),
        };
        self.append_json_map_field_attributes(
            fq_message_name,
            field.name(),
            &key_ty_or_enum,
            &value_ty_or_enum,
            key.type_name().to_string(),
            value.type_name().to_string(),
            map_type.rust_type(),
            field.json_name(),
        );
        self.push_indent();
        self.buf.push_str(&format!(
            "pub {}: {}<{}, {}>,\n",
            to_snake(field.name()),
            map_type.rust_type(),
            key_ty,
            value_ty
        ));
    }

    fn append_oneof_field(
        &mut self,
        message_name: &str,
        fq_message_name: &str,
        oneof: &OneofDescriptorProto,
        fields: &[(FieldDescriptorProto, usize)],
    ) {
        let name = format!(
            "{}::{}",
            to_snake(message_name),
            to_upper_camel(oneof.name())
        );
        self.append_doc(fq_message_name, None);
        self.push_indent();
        self.buf.push_str(&format!(
            "#[prost(oneof=\"{}\", tags=\"{}\")]\n",
            name,
            fields
                .iter()
                .map(|&(ref field, _)| field.number())
                .join(", ")
        ));
        self.append_field_attributes(fq_message_name, oneof.name());
        self.append_json_oneof_field_attributes(fq_message_name);
        self.push_indent();
        self.buf.push_str(&format!(
            "pub {}: ::core::option::Option<{}>,\n",
            to_snake(oneof.name()),
            name
        ));
    }

    fn append_oneof(
        &mut self,
        fq_message_name: &str,
        oneof: OneofDescriptorProto,
        idx: i32,
        fields: Vec<(FieldDescriptorProto, usize)>,
    ) {
        self.path.push(8);
        self.path.push(idx);
        self.append_doc(fq_message_name, None);
        self.path.pop();
        self.path.pop();

        let oneof_name = format!("{}.{}", fq_message_name, oneof.name());
        self.append_type_attributes(&oneof_name);
        self.append_json_oneof_enum_attributes(&oneof_name);
        self.push_indent();
        self.buf
            .push_str("#[derive(Clone, PartialEq, ::prost::Oneof)]\n");
        self.push_indent();
        self.buf.push_str("pub enum ");
        self.buf.push_str(&to_upper_camel(oneof.name()));
        self.buf.push_str(" {\n");

        self.path.push(2);
        self.depth += 1;
        for (field, idx) in fields {
            let type_ = field.r#type();

            self.path.push(idx as i32);
            self.append_doc(fq_message_name, Some(field.name()));
            self.path.pop();

            self.push_indent();
            let ty_tag = self.field_type_tag(&field);
            self.buf.push_str(&format!(
                "#[prost({}, tag=\"{}\")]\n",
                ty_tag,
                field.number()
            ));
            self.append_field_attributes(&oneof_name, field.name());
<<<<<<< HEAD

            let ty = self.resolve_type(&field, fq_message_name);
            let ty_or_enum = match type_ {
                Type::Enum => "enum".to_string(),
                _ => ty.clone(),
            };

            self.append_json_field_attributes(
                &oneof_name,
                &ty_or_enum,
=======
            let ty = self.resolve_type(&field, fq_message_name);
            self.append_json_field_attributes(
                &oneof_name,
                &ty,
>>>>>>> 9a547889
                field.type_name().to_string(),
                field.name(),
                false,
                false,
                field.json_name(),
                true,
            );
<<<<<<< HEAD

=======
>>>>>>> 9a547889
            self.push_indent();

            let boxed = (type_ == Type::Message || type_ == Type::Group)
                && self
                    .message_graph
                    .is_nested(field.type_name(), fq_message_name);

            debug!(
                "    oneof: {:?}, type: {:?}, boxed: {}",
                field.name(),
                ty,
                boxed
            );

            if boxed {
                self.buf.push_str(&format!(
                    "{}(::prost::alloc::boxed::Box<{}>),\n",
                    to_upper_camel(field.name()),
                    ty
                ));
            } else {
                self.buf
                    .push_str(&format!("{}({}),\n", to_upper_camel(field.name()), ty));
            }
        }
        self.depth -= 1;
        self.path.pop();

        self.push_indent();
        self.buf.push_str("}\n");
    }

    fn location(&self) -> &Location {
        let idx = self
            .source_info
            .location
            .binary_search_by_key(&&self.path[..], |location| &location.path[..])
            .unwrap();

        &self.source_info.location[idx]
    }

    fn append_doc(&mut self, fq_name: &str, field_name: Option<&str>) {
        let append_doc = if let Some(field_name) = field_name {
            self.config
                .disable_comments
                .get_first_field(fq_name, field_name)
                .is_none()
        } else {
            self.config.disable_comments.get(fq_name).next().is_none()
        };
        if append_doc {
            Comments::from_location(self.location()).append_with_indent(self.depth, &mut self.buf)
        }
    }

    fn append_enum(&mut self, desc: EnumDescriptorProto) {
        debug!("  enum: {:?}", desc.name());

        // Skip external types.
        let enum_name = &desc.name();
        let enum_values = &desc.value;
        let fq_enum_name = format!(
            "{}{}.{}",
            if self.package.is_empty() { "" } else { "." },
            self.package,
            enum_name
        );
        if self.extern_paths.resolve_ident(&fq_enum_name).is_some() {
            return;
        }

        self.append_doc(&fq_enum_name, None);
        self.append_type_attributes(&fq_enum_name);
        self.append_json_oneof_enum_attributes(&fq_enum_name);
        self.push_indent();
        self.buf.push_str(
            "#[derive(Clone, Copy, Debug, PartialEq, Eq, Hash, PartialOrd, Ord, ::prost::Enumeration)]\n",
        );
        self.push_indent();
        self.buf.push_str("#[repr(i32)]\n");
        self.push_indent();
        self.buf.push_str("pub enum ");
        self.buf.push_str(&to_upper_camel(desc.name()));
        self.buf.push_str(" {\n");

        let mut numbers = HashSet::new();

        self.depth += 1;
        self.path.push(2);
        for (idx, value) in enum_values.iter().enumerate() {
            // Skip duplicate enum values. Protobuf allows this when the
            // 'allow_alias' option is set.
            if !numbers.insert(value.number()) {
                continue;
            }

            self.path.push(idx as i32);
            let stripped_prefix = if self.config.strip_enum_prefix {
                Some(to_upper_camel(&enum_name))
            } else {
                None
            };
            self.append_enum_value(&fq_enum_name, value, stripped_prefix);
            self.path.pop();
        }
        self.path.pop();
        self.depth -= 1;

        self.push_indent();
        self.buf.push_str("}\n");
    }

    fn append_enum_value(
        &mut self,
        fq_enum_name: &str,
        value: &EnumValueDescriptorProto,
        prefix_to_strip: Option<String>,
    ) {
        self.append_doc(fq_enum_name, Some(value.name()));
        self.append_field_attributes(fq_enum_name, &value.name());
        self.push_indent();
        self.buf
            .push_str(&format!(r#"#[prost(enum_field_name="{}")]"#, value.name()));
        self.buf.push_str("\n");
        self.push_indent();
        let name = to_upper_camel(value.name());
        let name_unprefixed = match prefix_to_strip {
            Some(prefix) => strip_enum_prefix(&prefix, &name),
            None => &name,
        };
        self.buf.push_str(name_unprefixed);
        self.buf.push_str(" = ");
        self.buf.push_str(&value.number().to_string());
        self.buf.push_str(",\n");
    }

    fn push_service(&mut self, service: ServiceDescriptorProto) {
        let name = service.name().to_owned();
        debug!("  service: {:?}", name);

        let comments = Comments::from_location(self.location());

        self.path.push(2);
        let methods = service
            .method
            .into_iter()
            .enumerate()
            .map(|(idx, mut method)| {
                debug!("  method: {:?}", method.name());
                self.path.push(idx as i32);
                let comments = Comments::from_location(self.location());
                self.path.pop();

                let name = method.name.take().unwrap();
                let input_proto_type = method.input_type.take().unwrap();
                let output_proto_type = method.output_type.take().unwrap();
                let input_type = self.resolve_ident(&input_proto_type);
                let output_type = self.resolve_ident(&output_proto_type);
                let client_streaming = method.client_streaming();
                let server_streaming = method.server_streaming();

                Method {
                    name: to_snake(&name),
                    proto_name: name,
                    comments,
                    input_type,
                    output_type,
                    input_proto_type,
                    output_proto_type,
                    options: method.options.unwrap_or_default(),
                    client_streaming,
                    server_streaming,
                }
            })
            .collect();
        self.path.pop();

        let service = Service {
            name: to_upper_camel(&name),
            proto_name: name,
            package: self.package.clone(),
            comments,
            methods,
            options: service.options.unwrap_or_default(),
        };

        if let Some(service_generator) = self.config.service_generator.as_mut() {
            service_generator.generate(service, &mut self.buf)
        }
    }

    fn push_indent(&mut self) {
        push_indent(&mut self.buf, self.depth);
    }

    fn push_mod(&mut self, module: &str) {
        self.push_indent();
        self.buf.push_str("/// Nested message and enum types in `");
        self.buf.push_str(module);
        self.buf.push_str("`.\n");

        self.push_indent();
        self.buf.push_str("pub mod ");
        self.buf.push_str(&to_snake(module));
        self.buf.push_str(" {\n");

        self.package.push('.');
        self.package.push_str(module);

        self.depth += 1;
    }

    fn pop_mod(&mut self) {
        self.depth -= 1;

        let idx = self.package.rfind('.').unwrap();
        self.package.truncate(idx);

        self.push_indent();
        self.buf.push_str("}\n");
    }

    fn resolve_type(&self, field: &FieldDescriptorProto, fq_message_name: &str) -> String {
        match field.r#type() {
            Type::Float => String::from("f32"),
            Type::Double => String::from("f64"),
            Type::Uint32 | Type::Fixed32 => String::from("u32"),
            Type::Uint64 | Type::Fixed64 => String::from("u64"),
            Type::Int32 | Type::Sfixed32 | Type::Sint32 | Type::Enum => String::from("i32"),
            Type::Int64 | Type::Sfixed64 | Type::Sint64 => String::from("i64"),
            Type::Bool => String::from("bool"),
            Type::String => String::from("::prost::alloc::string::String"),
            Type::Bytes => self
                .config
                .bytes_type
                .get_first_field(fq_message_name, field.name())
                .copied()
                .unwrap_or_default()
                .rust_type()
                .to_owned(),
            Type::Group | Type::Message => self.resolve_ident(field.type_name()),
        }
    }

    fn resolve_ident(&self, pb_ident: &str) -> String {
        // protoc should always give fully qualified identifiers.
        assert_eq!(".", &pb_ident[..1]);

        if let Some(proto_ident) = self.extern_paths.resolve_ident(pb_ident) {
            return proto_ident;
        }

        let mut local_path = self.package.split('.').peekable();

        // If no package is specified the start of the package name will be '.'
        // and split will return an empty string ("") which breaks resolution
        // The fix to this is to ignore the first item if it is empty.
        if local_path.peek().map_or(false, |s| s.is_empty()) {
            local_path.next();
        }

        let mut ident_path = pb_ident[1..].split('.');
        let ident_type = ident_path.next_back().unwrap();
        let mut ident_path = ident_path.peekable();

        // Skip path elements in common.
        while local_path.peek().is_some() && local_path.peek() == ident_path.peek() {
            local_path.next();
            ident_path.next();
        }

        local_path
            .map(|_| "super".to_string())
            .chain(ident_path.map(to_snake))
            .chain(iter::once(to_upper_camel(ident_type)))
            .join("::")
    }

    fn field_type_tag(&self, field: &FieldDescriptorProto) -> Cow<'static, str> {
        match field.r#type() {
            Type::Float => Cow::Borrowed("float"),
            Type::Double => Cow::Borrowed("double"),
            Type::Int32 => Cow::Borrowed("int32"),
            Type::Int64 => Cow::Borrowed("int64"),
            Type::Uint32 => Cow::Borrowed("uint32"),
            Type::Uint64 => Cow::Borrowed("uint64"),
            Type::Sint32 => Cow::Borrowed("sint32"),
            Type::Sint64 => Cow::Borrowed("sint64"),
            Type::Fixed32 => Cow::Borrowed("fixed32"),
            Type::Fixed64 => Cow::Borrowed("fixed64"),
            Type::Sfixed32 => Cow::Borrowed("sfixed32"),
            Type::Sfixed64 => Cow::Borrowed("sfixed64"),
            Type::Bool => Cow::Borrowed("bool"),
            Type::String => Cow::Borrowed("string"),
            Type::Bytes => Cow::Borrowed("bytes"),
            Type::Group => Cow::Borrowed("group"),
            Type::Message => Cow::Borrowed("message"),
            Type::Enum => Cow::Owned(format!(
                "enumeration={:?}",
                self.resolve_ident(field.type_name())
            )),
        }
    }

    fn map_value_type_tag(&self, field: &FieldDescriptorProto) -> Cow<'static, str> {
        match field.r#type() {
            Type::Enum => Cow::Owned(format!(
                "enumeration({})",
                self.resolve_ident(field.type_name())
            )),
            _ => self.field_type_tag(field),
        }
    }

    fn optional(&self, field: &FieldDescriptorProto) -> bool {
        if field.proto3_optional.unwrap_or(false) {
            return true;
        }

        if field.label() != Label::Optional {
            return false;
        }

        match field.r#type() {
            Type::Message => true,
            _ => self.syntax == Syntax::Proto2,
        }
    }

    /// Returns `true` if the field options includes the `deprecated` option.
    fn deprecated(&self, field: &FieldDescriptorProto) -> bool {
        field
            .options
            .as_ref()
            .map_or(false, FieldOptions::deprecated)
    }
}

/// Returns `true` if the repeated field type can be packed.
fn can_pack(field: &FieldDescriptorProto) -> bool {
    matches!(
        field.r#type(),
        Type::Float
            | Type::Double
            | Type::Int32
            | Type::Int64
            | Type::Uint32
            | Type::Uint64
            | Type::Sint32
            | Type::Sint64
            | Type::Fixed32
            | Type::Fixed64
            | Type::Sfixed32
            | Type::Sfixed64
            | Type::Bool
            | Type::Enum
    )
}

/// Based on [`google::protobuf::UnescapeCEscapeString`][1]
/// [1]: https://github.com/google/protobuf/blob/3.3.x/src/google/protobuf/stubs/strutil.cc#L312-L322
fn unescape_c_escape_string(s: &str) -> Vec<u8> {
    let src = s.as_bytes();
    let len = src.len();
    let mut dst = Vec::new();

    let mut p = 0;

    while p < len {
        if src[p] != b'\\' {
            dst.push(src[p]);
            p += 1;
        } else {
            p += 1;
            if p == len {
                panic!(
                    "invalid c-escaped default binary value ({}): ends with '\'",
                    s
                )
            }
            match src[p] {
                b'a' => {
                    dst.push(0x07);
                    p += 1;
                }
                b'b' => {
                    dst.push(0x08);
                    p += 1;
                }
                b'f' => {
                    dst.push(0x0C);
                    p += 1;
                }
                b'n' => {
                    dst.push(0x0A);
                    p += 1;
                }
                b'r' => {
                    dst.push(0x0D);
                    p += 1;
                }
                b't' => {
                    dst.push(0x09);
                    p += 1;
                }
                b'v' => {
                    dst.push(0x0B);
                    p += 1;
                }
                b'\\' => {
                    dst.push(0x5C);
                    p += 1;
                }
                b'?' => {
                    dst.push(0x3F);
                    p += 1;
                }
                b'\'' => {
                    dst.push(0x27);
                    p += 1;
                }
                b'"' => {
                    dst.push(0x22);
                    p += 1;
                }
                b'0'..=b'7' => {
                    eprintln!("another octal: {}, offset: {}", s, &s[p..]);
                    let mut octal = 0;
                    for _ in 0..3 {
                        if p < len && src[p] >= b'0' && src[p] <= b'7' {
                            eprintln!("\toctal: {}", octal);
                            octal = octal * 8 + (src[p] - b'0');
                            p += 1;
                        } else {
                            break;
                        }
                    }
                    dst.push(octal);
                }
                b'x' | b'X' => {
                    if p + 2 > len {
                        panic!(
                            "invalid c-escaped default binary value ({}): incomplete hex value",
                            s
                        )
                    }
                    match u8::from_str_radix(&s[p + 1..p + 3], 16) {
                        Ok(b) => dst.push(b),
                        _ => panic!(
                            "invalid c-escaped default binary value ({}): invalid hex value",
                            &s[p..p + 2]
                        ),
                    }
                    p += 3;
                }
                _ => panic!(
                    "invalid c-escaped default binary value ({}): invalid escape",
                    s
                ),
            }
        }
    }
    dst
}

/// Strip an enum's type name from the prefix of an enum value.
///
/// This function assumes that both have been formatted to Rust's
/// upper camel case naming conventions.
///
/// It also tries to handle cases where the stripped name would be
/// invalid - for example, if it were to begin with a number.
fn strip_enum_prefix<'a>(prefix: &str, name: &'a str) -> &'a str {
    let stripped = name.strip_prefix(prefix).unwrap_or(name);

    // If the next character after the stripped prefix is not
    // uppercase, then it means that we didn't have a true prefix -
    // for example, "Foo" should not be stripped from "Foobar".
    if stripped
        .chars()
        .next()
        .map(char::is_uppercase)
        .unwrap_or(false)
    {
        stripped
    } else {
        name
    }
}

impl MapType {
    /// The `prost-derive` annotation type corresponding to the map type.
    fn annotation(&self) -> &'static str {
        match self {
            MapType::HashMap => "map",
            MapType::BTreeMap => "btree_map",
        }
    }

    /// The fully-qualified Rust type corresponding to the map type.
    fn rust_type(&self) -> &'static str {
        match self {
            MapType::HashMap => "::std::collections::HashMap",
            MapType::BTreeMap => "::prost::alloc::collections::BTreeMap",
        }
    }
}

impl BytesType {
    /// The `prost-derive` annotation type corresponding to the bytes type.
    fn annotation(&self) -> &'static str {
        match self {
            BytesType::Vec => "vec",
            BytesType::Bytes => "bytes",
        }
    }

    /// The fully-qualified Rust type corresponding to the bytes type.
    fn rust_type(&self) -> &'static str {
        match self {
            BytesType::Vec => "::prost::alloc::vec::Vec<u8>",
            BytesType::Bytes => "::prost::bytes::Bytes",
        }
    }
}

#[cfg(test)]
mod tests {
    use super::*;

    #[test]
    fn test_unescape_c_escape_string() {
        assert_eq!(
            &b"hello world"[..],
            &unescape_c_escape_string("hello world")[..]
        );

        assert_eq!(&b"\0"[..], &unescape_c_escape_string(r#"\0"#)[..]);

        assert_eq!(
            &[0o012, 0o156],
            &unescape_c_escape_string(r#"\012\156"#)[..]
        );
        assert_eq!(&[0x01, 0x02], &unescape_c_escape_string(r#"\x01\x02"#)[..]);

        assert_eq!(
            &b"\0\x01\x07\x08\x0C\n\r\t\x0B\\\'\"\xFE"[..],
            &unescape_c_escape_string(r#"\0\001\a\b\f\n\r\t\v\\\'\"\xfe"#)[..]
        );
    }

    #[test]
    fn test_strip_enum_prefix() {
        assert_eq!(strip_enum_prefix("Foo", "FooBar"), "Bar");
        assert_eq!(strip_enum_prefix("Foo", "Foobar"), "Foobar");
        assert_eq!(strip_enum_prefix("Foo", "Foo"), "Foo");
        assert_eq!(strip_enum_prefix("Foo", "Bar"), "Bar");
        assert_eq!(strip_enum_prefix("Foo", "Foo1"), "Foo1");
    }
}<|MERGE_RESOLUTION|>--- conflicted
+++ resolved
@@ -555,28 +555,17 @@
         optional: bool,
         repeated: bool,
         json_name: &str,
-<<<<<<< HEAD
-        is_oneof_field: bool,
-=======
         oneof: bool,
->>>>>>> 9a547889
     ) {
         if let None = self.config.json_mapping.get_first(fq_message_name) {
             return;
         }
         self.append_shared_json_field_attributes(field_name, json_name);
 
-<<<<<<< HEAD
-        if !is_oneof_field {
+        if !oneof {
             push_indent(&mut self.buf, self.depth);
             self.buf
                 .push_str(r#"#[serde(skip_serializing_if = "::prost_types::serde::is_default")]"#);
-=======
-        if !oneof {
-            push_indent(&mut self.buf, self.depth);
-            self.buf
-                .push_str(r#"#[serde(skip_serializing_if = "::prost_types::is_default")]"#);
->>>>>>> 9a547889
             self.buf.push('\n');
         }
         // Add custom deserializers and optionally serializers for most primitive types
@@ -909,8 +898,6 @@
                 field.number()
             ));
             self.append_field_attributes(&oneof_name, field.name());
-<<<<<<< HEAD
-
             let ty = self.resolve_type(&field, fq_message_name);
             let ty_or_enum = match type_ {
                 Type::Enum => "enum".to_string(),
@@ -920,12 +907,6 @@
             self.append_json_field_attributes(
                 &oneof_name,
                 &ty_or_enum,
-=======
-            let ty = self.resolve_type(&field, fq_message_name);
-            self.append_json_field_attributes(
-                &oneof_name,
-                &ty,
->>>>>>> 9a547889
                 field.type_name().to_string(),
                 field.name(),
                 false,
@@ -933,10 +914,6 @@
                 field.json_name(),
                 true,
             );
-<<<<<<< HEAD
-
-=======
->>>>>>> 9a547889
             self.push_indent();
 
             let boxed = (type_ == Type::Message || type_ == Type::Group)
